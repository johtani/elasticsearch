--- conflicted
+++ resolved
@@ -262,13 +262,10 @@
                     if (indexShard.routingEntry() == null) {
                         continue;
                     }
-<<<<<<< HEAD
-                    IndexShardStats indexShardStats = new IndexShardStats(indexShard.shardId(),
-                            new ShardStats[]{new ShardStats(indexShard.routingEntry(), indexShard.shardPath(),
-                                    new CommonStats(indexShard, flags), indexShard.commitStats(), indexShard.seqNoStats())});
-=======
-                    IndexShardStats indexShardStats = new IndexShardStats(indexShard.shardId(), new ShardStats[] { new ShardStats(indexShard.routingEntry(), indexShard.shardPath(), new CommonStats(indicesQueryCache, indexShard, flags), indexShard.commitStats()) });
->>>>>>> b5aee207
+                    IndexShardStats indexShardStats = new IndexShardStats(indexShard.shardId(), new ShardStats[] {
+                            new ShardStats(indexShard.routingEntry(), indexShard.shardPath(),
+                                    new CommonStats(indicesQueryCache, indexShard, flags), indexShard.commitStats(), indexShard.seqNoStats())
+                    });
                     if (!statsByShard.containsKey(indexService.index())) {
                         statsByShard.put(indexService.index(), arrayAsArrayList(indexShardStats));
                     } else {
