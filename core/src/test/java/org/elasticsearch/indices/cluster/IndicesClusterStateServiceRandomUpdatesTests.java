/*
 * Licensed to Elasticsearch under one or more contributor
 * license agreements. See the NOTICE file distributed with
 * this work for additional information regarding copyright
 * ownership. Elasticsearch licenses this file to you under
 * the Apache License, Version 2.0 (the "License"); you may
 * not use this file except in compliance with the License.
 * You may obtain a copy of the License at
 *
 *    http://www.apache.org/licenses/LICENSE-2.0
 *
 * Unless required by applicable law or agreed to in writing,
 * software distributed under the License is distributed on an
 * "AS IS" BASIS, WITHOUT WARRANTIES OR CONDITIONS OF ANY
 * KIND, either express or implied.  See the License for the
 * specific language governing permissions and limitations
 * under the License.
 */

package org.elasticsearch.indices.cluster;

import org.apache.logging.log4j.message.ParameterizedMessage;
import org.elasticsearch.Version;
import org.elasticsearch.action.admin.cluster.reroute.ClusterRerouteRequest;
import org.elasticsearch.action.admin.indices.close.CloseIndexRequest;
import org.elasticsearch.action.admin.indices.create.CreateIndexRequest;
import org.elasticsearch.action.admin.indices.delete.DeleteIndexRequest;
import org.elasticsearch.action.admin.indices.open.OpenIndexRequest;
import org.elasticsearch.action.admin.indices.settings.put.UpdateSettingsRequest;
import org.elasticsearch.action.support.ActiveShardCount;
import org.elasticsearch.action.support.replication.ClusterStateCreationUtils;
import org.elasticsearch.cluster.ClusterChangedEvent;
import org.elasticsearch.cluster.ClusterState;
import org.elasticsearch.cluster.action.shard.ShardStateAction;
import org.elasticsearch.cluster.metadata.IndexMetaData;
import org.elasticsearch.cluster.metadata.MetaData;
import org.elasticsearch.cluster.node.DiscoveryNode;
import org.elasticsearch.cluster.node.DiscoveryNodes;
import org.elasticsearch.cluster.routing.RoutingTable;
import org.elasticsearch.cluster.routing.ShardRouting;
import org.elasticsearch.cluster.routing.ShardRoutingState;
import org.elasticsearch.cluster.routing.allocation.FailedShard;
import org.elasticsearch.cluster.service.ClusterService;
import org.elasticsearch.common.UUIDs;
import org.elasticsearch.common.settings.Settings;
import org.elasticsearch.common.util.set.Sets;
import org.elasticsearch.index.Index;
import org.elasticsearch.indices.recovery.PeerRecoveryTargetService;
import org.elasticsearch.repositories.RepositoriesService;
import org.elasticsearch.threadpool.ThreadPool;
import org.elasticsearch.transport.TransportService;

import java.util.ArrayList;
import java.util.Arrays;
import java.util.Collections;
import java.util.HashMap;
import java.util.HashSet;
import java.util.Iterator;
import java.util.List;
import java.util.Locale;
import java.util.Map;
import java.util.Map.Entry;
import java.util.Set;
import java.util.concurrent.Executor;
import java.util.concurrent.atomic.AtomicInteger;
import java.util.function.Supplier;

import static org.elasticsearch.cluster.metadata.IndexMetaData.SETTING_NUMBER_OF_REPLICAS;
import static org.elasticsearch.cluster.metadata.IndexMetaData.SETTING_NUMBER_OF_SHARDS;
import static org.elasticsearch.cluster.routing.ShardRoutingState.INITIALIZING;
import static org.mockito.Mockito.mock;
import static org.mockito.Mockito.when;


public class IndicesClusterStateServiceRandomUpdatesTests extends AbstractIndicesClusterStateServiceTestCase {

    private final ClusterStateChanges cluster = new ClusterStateChanges();

    public void testRandomClusterStateUpdates() {
        // we have an IndicesClusterStateService per node in the cluster
        final Map<DiscoveryNode, IndicesClusterStateService> clusterStateServiceMap = new HashMap<>();
        ClusterState state = randomInitialClusterState(clusterStateServiceMap, MockIndicesService::new);
        // each of the following iterations represents a new cluster state update processed on all nodes
        for (int i = 0; i < 30; i++) {
            logger.info("Iteration {}", i);
            final ClusterState previousState = state;

            // calculate new cluster state
            for (int j = 0; j < randomInt(3); j++) { // multiple iterations to simulate batching of cluster states
                try {
                    state = randomlyUpdateClusterState(state, clusterStateServiceMap, MockIndicesService::new);
                } catch (AssertionError error) {
                    ClusterState finalState = state;
                    logger.error((org.apache.logging.log4j.util.Supplier<?>) () ->
                        new ParameterizedMessage("failed to random change state. last good state: \n{}", finalState), error);
                    throw error;
                }
            }

            // apply cluster state to nodes (incl. master)
            for (DiscoveryNode node : state.nodes()) {
                IndicesClusterStateService indicesClusterStateService = clusterStateServiceMap.get(node);
                ClusterState localState = adaptClusterStateToLocalNode(state, node);
                ClusterState previousLocalState = adaptClusterStateToLocalNode(previousState, node);
                final ClusterChangedEvent event = new ClusterChangedEvent("simulated change " + i, localState, previousLocalState);
                try {
                    indicesClusterStateService.clusterChanged(event);
                } catch (AssertionError error) {
                    logger.error((org.apache.logging.log4j.util.Supplier<?>) () -> new ParameterizedMessage(
                            "failed to apply change on [{}].\n ***  Previous state ***\n{}\n ***  New state ***\n{}",
                            node, event.previousState(), event.state()), error);
                    throw error;
                }

                // check that cluster state has been properly applied to node
                assertClusterStateMatchesNodeState(localState, indicesClusterStateService);
            }
        }

        // TODO: check if we can go to green by starting all shards and finishing all iterations
        logger.info("Final cluster state: {}", state);
    }

    /**
     * This test ensures that when a node joins a brand new cluster (different cluster UUID),
     * different from the cluster it was previously a part of, the in-memory index data structures
     * are all removed but the on disk contents of those indices remain so that they can later be
     * imported as dangling indices.  Normally, the first cluster state update that the node
     * receives from the new cluster would contain a cluster block that would cause all in-memory
     * structures to be removed (see {@link IndicesClusterStateService#clusterChanged(ClusterChangedEvent)}),
     * but in the case where the node joined and was a few cluster state updates behind, it would
     * not have received the cluster block, in which case we still need to remove the in-memory
     * structures while ensuring the data remains on disk.  This test executes this particular
     * scenario.
     */
    public void testJoiningNewClusterOnlyRemovesInMemoryIndexStructures() {
        // a cluster state derived from the initial state that includes a created index
        String name = "index_" + randomAsciiOfLength(8).toLowerCase(Locale.ROOT);
        ShardRoutingState[] replicaStates = new ShardRoutingState[randomIntBetween(0, 3)];
        Arrays.fill(replicaStates, ShardRoutingState.INITIALIZING);
        ClusterState stateWithIndex = ClusterStateCreationUtils.state(name, randomBoolean(), ShardRoutingState.INITIALIZING, replicaStates);

        // the initial state which is derived from the newly created cluster state but doesn't contain the index
        ClusterState initialState = ClusterState.builder(stateWithIndex)
            .metaData(MetaData.builder(stateWithIndex.metaData()).remove(name))
            .routingTable(RoutingTable.builder().build())
            .build();

        // pick a data node to simulate the adding an index cluster state change event on, that has shards assigned to it
        DiscoveryNode node = stateWithIndex.nodes().get(
            randomFrom(stateWithIndex.routingTable().index(name).shardsWithState(INITIALIZING)).currentNodeId());

        // simulate the cluster state change on the node
        ClusterState localState = adaptClusterStateToLocalNode(stateWithIndex, node);
        ClusterState previousLocalState = adaptClusterStateToLocalNode(initialState, node);
        IndicesClusterStateService indicesCSSvc = createIndicesClusterStateService(node, RecordingIndicesService::new);
        indicesCSSvc.start();
        indicesCSSvc.clusterChanged(new ClusterChangedEvent("cluster state change that adds the index", localState, previousLocalState));

        // create a new empty cluster state with a brand new cluster UUID
        ClusterState newClusterState = ClusterState.builder(initialState)
            .metaData(MetaData.builder(initialState.metaData()).clusterUUID(UUIDs.randomBase64UUID()))
            .build();

        // simulate the cluster state change on the node
        localState = adaptClusterStateToLocalNode(newClusterState, node);
        previousLocalState = adaptClusterStateToLocalNode(stateWithIndex, node);
        indicesCSSvc.clusterChanged(new ClusterChangedEvent("cluster state change with a new cluster UUID (and doesn't contain the index)",
            localState, previousLocalState));

        // check that in memory data structures have been removed once the new cluster state is applied,
        // but the persistent data is still there
        RecordingIndicesService indicesService = (RecordingIndicesService) indicesCSSvc.indicesService;
        for (IndexMetaData indexMetaData : stateWithIndex.metaData()) {
            Index index = indexMetaData.getIndex();
            assertNull(indicesService.indexService(index));
            assertFalse(indicesService.isDeleted(index));
        }
    }

    public ClusterState randomInitialClusterState(Map<DiscoveryNode, IndicesClusterStateService> clusterStateServiceMap,
                                                  Supplier<MockIndicesService> indicesServiceSupplier) {
        List<DiscoveryNode> allNodes = new ArrayList<>();
        DiscoveryNode localNode = createNode(DiscoveryNode.Role.MASTER); // local node is the master
        allNodes.add(localNode);
        // at least two nodes that have the data role so that we can allocate shards
        allNodes.add(createNode(DiscoveryNode.Role.DATA));
        allNodes.add(createNode(DiscoveryNode.Role.DATA));
        for (int i = 0; i < randomIntBetween(2, 5); i++) {
            allNodes.add(createNode());
        }
        ClusterState state = ClusterStateCreationUtils.state(localNode, localNode, allNodes.toArray(new DiscoveryNode[allNodes.size()]));
        // add nodes to clusterStateServiceMap
        updateNodes(state, clusterStateServiceMap, indicesServiceSupplier);
        return state;
    }

    private void updateNodes(ClusterState state, Map<DiscoveryNode, IndicesClusterStateService> clusterStateServiceMap,
                             Supplier<MockIndicesService> indicesServiceSupplier) {
        for (DiscoveryNode node : state.nodes()) {
            clusterStateServiceMap.computeIfAbsent(node, discoveryNode -> {
                IndicesClusterStateService ics = createIndicesClusterStateService(discoveryNode, indicesServiceSupplier);
                ics.start();
                return ics;
            });
        }

        for (Iterator<Entry<DiscoveryNode, IndicesClusterStateService>> it = clusterStateServiceMap.entrySet().iterator(); it.hasNext(); ) {
            DiscoveryNode node = it.next().getKey();
            if (state.nodes().nodeExists(node) == false) {
                it.remove();
            }
        }
    }

    public ClusterState randomlyUpdateClusterState(ClusterState state,
                                                   Map<DiscoveryNode, IndicesClusterStateService> clusterStateServiceMap,
                                                   Supplier<MockIndicesService> indicesServiceSupplier) {
        // randomly create new indices (until we have 200 max)
        for (int i = 0; i < randomInt(5); i++) {
            if (state.metaData().indices().size() > 200) {
                break;
            }
            String name = "index_" + randomAsciiOfLength(15).toLowerCase(Locale.ROOT);
            Settings.Builder settingsBuilder = Settings.builder()
                .put(SETTING_NUMBER_OF_SHARDS, randomIntBetween(1, 3))
                .put(SETTING_NUMBER_OF_REPLICAS, randomInt(2));
            if (randomBoolean()) {
                settingsBuilder.put(IndexMetaData.SETTING_SHADOW_REPLICAS, true)
                    .put(IndexMetaData.SETTING_SHARED_FILESYSTEM, true);
            }
            CreateIndexRequest request = new CreateIndexRequest(name, settingsBuilder.build()).waitForActiveShards(ActiveShardCount.NONE);
            state = cluster.createIndex(state, request);
            assertTrue(state.metaData().hasIndex(name));
        }

        // randomly delete indices
        Set<String> indicesToDelete = new HashSet<>();
        int numberOfIndicesToDelete = randomInt(Math.min(2, state.metaData().indices().size()));
        for (String index : randomSubsetOf(numberOfIndicesToDelete, state.metaData().indices().keys().toArray(String.class))) {
            indicesToDelete.add(state.metaData().index(index).getIndex().getName());
        }
        if (indicesToDelete.isEmpty() == false) {
            DeleteIndexRequest deleteRequest = new DeleteIndexRequest(indicesToDelete.toArray(new String[indicesToDelete.size()]));
            state = cluster.deleteIndices(state, deleteRequest);
            for (String index : indicesToDelete) {
                assertFalse(state.metaData().hasIndex(index));
            }
        }

        // randomly close indices
        int numberOfIndicesToClose = randomInt(Math.min(1, state.metaData().indices().size()));
        for (String index : randomSubsetOf(numberOfIndicesToClose, state.metaData().indices().keys().toArray(String.class))) {
            CloseIndexRequest closeIndexRequest = new CloseIndexRequest(state.metaData().index(index).getIndex().getName());
            state = cluster.closeIndices(state, closeIndexRequest);
        }

        // randomly open indices
        int numberOfIndicesToOpen = randomInt(Math.min(1, state.metaData().indices().size()));
        for (String index : randomSubsetOf(numberOfIndicesToOpen, state.metaData().indices().keys().toArray(String.class))) {
            OpenIndexRequest openIndexRequest = new OpenIndexRequest(state.metaData().index(index).getIndex().getName());
            state = cluster.openIndices(state, openIndexRequest);
        }

        // randomly update settings
        Set<String> indicesToUpdate = new HashSet<>();
        boolean containsClosedIndex = false;
        int numberOfIndicesToUpdate = randomInt(Math.min(2, state.metaData().indices().size()));
        for (String index : randomSubsetOf(numberOfIndicesToUpdate, state.metaData().indices().keys().toArray(String.class))) {
            indicesToUpdate.add(state.metaData().index(index).getIndex().getName());
            if (state.metaData().index(index).getState() == IndexMetaData.State.CLOSE) {
                containsClosedIndex = true;
            }
        }
        if (indicesToUpdate.isEmpty() == false) {
            UpdateSettingsRequest updateSettingsRequest = new UpdateSettingsRequest(
                indicesToUpdate.toArray(new String[indicesToUpdate.size()]));
            Settings.Builder settings = Settings.builder();
            if (containsClosedIndex == false) {
                settings.put(SETTING_NUMBER_OF_REPLICAS, randomInt(2));
            }
            settings.put("index.refresh_interval", randomIntBetween(1, 5) + "s");
            updateSettingsRequest.settings(settings.build());
            state = cluster.updateSettings(state, updateSettingsRequest);
        }

        // randomly reroute
        if (rarely()) {
            state = cluster.reroute(state, new ClusterRerouteRequest());
        }

        // randomly start and fail allocated shards
        List<ShardRouting> startedShards = new ArrayList<>();
        List<FailedShard> failedShards = new ArrayList<>();
        for (DiscoveryNode node : state.nodes()) {
            IndicesClusterStateService indicesClusterStateService = clusterStateServiceMap.get(node);
            MockIndicesService indicesService = (MockIndicesService) indicesClusterStateService.indicesService;
            for (MockIndexService indexService : indicesService) {
                for (MockIndexShard indexShard : indexService) {
                    ShardRouting persistedShardRouting = indexShard.routingEntry();
                    if (persistedShardRouting.initializing() && randomBoolean()) {
                        startedShards.add(persistedShardRouting);
                    } else if (rarely()) {
                        failedShards.add(new FailedShard(persistedShardRouting, "fake shard failure", new Exception()));
                    }
                }
            }
        }
        state = cluster.applyFailedShards(state, failedShards);
        state = cluster.applyStartedShards(state, startedShards);

        // randomly add and remove nodes (except current master)
        if (rarely()) {
            if (randomBoolean()) {
                // add node
                if (state.nodes().getSize() < 10) {
                    DiscoveryNodes newNodes = DiscoveryNodes.builder(state.nodes()).add(createNode()).build();
                    state = ClusterState.builder(state).nodes(newNodes).build();
                    state = cluster.reroute(state, new ClusterRerouteRequest()); // always reroute after node leave
                    updateNodes(state, clusterStateServiceMap, indicesServiceSupplier);
                }
            } else {
                // remove node
                if (state.nodes().getDataNodes().size() > 3) {
                    DiscoveryNode discoveryNode = randomFrom(state.nodes().getNodes().values().toArray(DiscoveryNode.class));
                    if (discoveryNode.equals(state.nodes().getMasterNode()) == false) {
                        DiscoveryNodes newNodes = DiscoveryNodes.builder(state.nodes()).remove(discoveryNode.getId()).build();
                        state = ClusterState.builder(state).nodes(newNodes).build();
                        state = cluster.deassociateDeadNodes(state, true, "removed and added a node");
                        updateNodes(state, clusterStateServiceMap, indicesServiceSupplier);
                    }
                    if (randomBoolean()) {
                        // and add it back
                        DiscoveryNodes newNodes = DiscoveryNodes.builder(state.nodes()).add(discoveryNode).build();
                        state = ClusterState.builder(state).nodes(newNodes).build();
                        state = cluster.reroute(state, new ClusterRerouteRequest());
                        updateNodes(state, clusterStateServiceMap, indicesServiceSupplier);
                    }
                }
            }
        }

        // TODO: go masterless?

        return state;
    }

<<<<<<< HEAD
    private DiscoveryNode createNode(DiscoveryNode.Role... mustHaveRoles) {
=======
    private static final AtomicInteger nodeIdGenerator = new AtomicInteger();

    protected DiscoveryNode createNode(DiscoveryNode.Role... mustHaveRoles) {
>>>>>>> 179dd885
        Set<DiscoveryNode.Role> roles = new HashSet<>(randomSubsetOf(Sets.newHashSet(DiscoveryNode.Role.values())));
        for (DiscoveryNode.Role mustHaveRole : mustHaveRoles) {
            roles.add(mustHaveRole);
        }
        final String id = String.format(Locale.ROOT, "node_%03d", nodeIdGenerator.incrementAndGet());
        return new DiscoveryNode(id, id, buildNewFakeTransportAddress(), Collections.emptyMap(), roles,
            Version.CURRENT);
    }

    private static ClusterState adaptClusterStateToLocalNode(ClusterState state, DiscoveryNode node) {
        return ClusterState.builder(state).nodes(DiscoveryNodes.builder(state.nodes()).localNodeId(node.getId())).build();
    }

    private IndicesClusterStateService createIndicesClusterStateService(DiscoveryNode discoveryNode,
                                                                        final Supplier<MockIndicesService> indicesServiceSupplier) {
        final ThreadPool threadPool = mock(ThreadPool.class);
        final Executor executor = mock(Executor.class);
        when(threadPool.generic()).thenReturn(executor);
        final MockIndicesService indicesService = indicesServiceSupplier.get();
        final Settings settings = Settings.builder().put("node.name", discoveryNode.getName()).build();
        final TransportService transportService = new TransportService(settings, null, threadPool,
            TransportService.NOOP_TRANSPORT_INTERCEPTOR, null);
        final ClusterService clusterService = mock(ClusterService.class);
        final RepositoriesService repositoriesService = new RepositoriesService(settings, clusterService,
            transportService, null);
        final PeerRecoveryTargetService recoveryTargetService = new PeerRecoveryTargetService(settings, threadPool,
            transportService, null, clusterService);
        final ShardStateAction shardStateAction = mock(ShardStateAction.class);
<<<<<<< HEAD
        return new IndicesClusterStateService(
            Settings.EMPTY,
            indicesService,
            clusterService,
            threadPool,
            recoveryTargetService,
            shardStateAction,
            null,
            repositoriesService,
            null,
            null,
            null,
            null,
            null,
            shardId -> {});
=======
        return new IndicesClusterStateService(settings, indicesService, clusterService,
            threadPool, recoveryTargetService, shardStateAction, null, repositoriesService, null, null, null, null, null);
>>>>>>> 179dd885
    }

    private class RecordingIndicesService extends MockIndicesService {
        private Set<Index> deletedIndices = Collections.emptySet();

        @Override
        public synchronized void deleteIndex(Index index, String reason) {
            super.deleteIndex(index, reason);
            Set<Index> newSet = Sets.newHashSet(deletedIndices);
            newSet.add(index);
            deletedIndices = Collections.unmodifiableSet(newSet);
        }

        public synchronized boolean isDeleted(Index index) {
            return deletedIndices.contains(index);
        }
    }

}<|MERGE_RESOLUTION|>--- conflicted
+++ resolved
@@ -345,13 +345,9 @@
         return state;
     }
 
-<<<<<<< HEAD
-    private DiscoveryNode createNode(DiscoveryNode.Role... mustHaveRoles) {
-=======
     private static final AtomicInteger nodeIdGenerator = new AtomicInteger();
 
     protected DiscoveryNode createNode(DiscoveryNode.Role... mustHaveRoles) {
->>>>>>> 179dd885
         Set<DiscoveryNode.Role> roles = new HashSet<>(randomSubsetOf(Sets.newHashSet(DiscoveryNode.Role.values())));
         for (DiscoveryNode.Role mustHaveRole : mustHaveRoles) {
             roles.add(mustHaveRole);
@@ -380,9 +376,8 @@
         final PeerRecoveryTargetService recoveryTargetService = new PeerRecoveryTargetService(settings, threadPool,
             transportService, null, clusterService);
         final ShardStateAction shardStateAction = mock(ShardStateAction.class);
-<<<<<<< HEAD
         return new IndicesClusterStateService(
-            Settings.EMPTY,
+            settings,
             indicesService,
             clusterService,
             threadPool,
@@ -396,10 +391,6 @@
             null,
             null,
             shardId -> {});
-=======
-        return new IndicesClusterStateService(settings, indicesService, clusterService,
-            threadPool, recoveryTargetService, shardStateAction, null, repositoriesService, null, null, null, null, null);
->>>>>>> 179dd885
     }
 
     private class RecordingIndicesService extends MockIndicesService {
