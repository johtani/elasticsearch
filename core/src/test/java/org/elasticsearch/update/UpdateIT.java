/*
 * Licensed to Elasticsearch under one or more contributor
 * license agreements. See the NOTICE file distributed with
 * this work for additional information regarding copyright
 * ownership. Elasticsearch licenses this file to you under
 * the Apache License, Version 2.0 (the "License"); you may
 * not use this file except in compliance with the License.
 * You may obtain a copy of the License at
 *
 *    http://www.apache.org/licenses/LICENSE-2.0
 *
 * Unless required by applicable law or agreed to in writing,
 * software distributed under the License is distributed on an
 * "AS IS" BASIS, WITHOUT WARRANTIES OR CONDITIONS OF ANY
 * KIND, either express or implied.  See the License for the
 * specific language governing permissions and limitations
 * under the License.
 */

package org.elasticsearch.update;

import org.elasticsearch.ElasticsearchTimeoutException;
import org.elasticsearch.action.ActionListener;
import org.elasticsearch.action.ActionRequestValidationException;
import org.elasticsearch.action.admin.indices.alias.Alias;
import org.elasticsearch.action.delete.DeleteRequest;
import org.elasticsearch.action.delete.DeleteResponse;
import org.elasticsearch.action.get.GetResponse;
import org.elasticsearch.action.update.UpdateRequest;
import org.elasticsearch.action.update.UpdateRequestBuilder;
import org.elasticsearch.action.update.UpdateResponse;
import org.elasticsearch.client.transport.NoNodeAvailableException;
import org.elasticsearch.common.settings.Settings;
import org.elasticsearch.common.unit.TimeValue;
import org.elasticsearch.common.xcontent.XContentFactory;
import org.elasticsearch.index.MergePolicyConfig;
import org.elasticsearch.index.VersionType;
import org.elasticsearch.index.engine.DocumentMissingException;
import org.elasticsearch.index.engine.VersionConflictEngineException;
import org.elasticsearch.plugins.Plugin;
import org.elasticsearch.plugins.ScriptPlugin;
import org.elasticsearch.script.CompiledScript;
import org.elasticsearch.script.ExecutableScript;
import org.elasticsearch.script.Script;
import org.elasticsearch.script.ScriptEngineService;
import org.elasticsearch.script.ScriptService;
import org.elasticsearch.script.SearchScript;
import org.elasticsearch.search.lookup.SearchLookup;
import org.elasticsearch.test.ESIntegTestCase;
import org.elasticsearch.test.InternalSettingsPlugin;

import java.io.IOException;
import java.util.ArrayList;
import java.util.Arrays;
import java.util.Collection;
import java.util.Collections;
import java.util.HashMap;
import java.util.List;
import java.util.Map;
import java.util.concurrent.CopyOnWriteArrayList;
import java.util.concurrent.CountDownLatch;
import java.util.concurrent.Semaphore;
import java.util.concurrent.TimeUnit;

import static org.elasticsearch.action.support.WriteRequest.RefreshPolicy.IMMEDIATE;
import static org.elasticsearch.common.xcontent.XContentFactory.jsonBuilder;
import static org.elasticsearch.test.hamcrest.ElasticsearchAssertions.assertAcked;
import static org.elasticsearch.test.hamcrest.ElasticsearchAssertions.assertThrows;
import static org.hamcrest.Matchers.allOf;
import static org.hamcrest.Matchers.containsString;
import static org.hamcrest.Matchers.equalTo;
import static org.hamcrest.Matchers.greaterThan;
import static org.hamcrest.Matchers.greaterThanOrEqualTo;
import static org.hamcrest.Matchers.lessThanOrEqualTo;
import static org.hamcrest.Matchers.notNullValue;
import static org.hamcrest.Matchers.nullValue;

public class UpdateIT extends ESIntegTestCase {

<<<<<<< HEAD
    public static class PutFieldValuesScriptPlugin extends Plugin {
        public void onModule(ScriptModule module) {
            module.addScriptEngine(new ScriptEngineRegistry.ScriptEngineRegistration(PutFieldValuesScriptEngine.class, PutFieldValuesScriptEngine.NAME, true));
=======
    public static class PutFieldValuesScriptPlugin extends Plugin implements ScriptPlugin {

        public PutFieldValuesScriptPlugin() {
        }

        @Override
        public String name() {
            return PutFieldValuesScriptEngine.NAME;
        }

        @Override
        public String description() {
            return "Mock script engine for " + UpdateIT.class;
        }

        @Override
        public ScriptEngineService getScriptEngineService(Settings settings) {
            return new PutFieldValuesScriptEngine();
>>>>>>> ccad99fb
        }
    }

    public static class PutFieldValuesScriptEngine implements ScriptEngineService {

        public static final String NAME = "put_values";

        @Override
        public void close() throws IOException {
        }

        @Override
        public String getType() {
            return NAME;
        }

        @Override
        public String getExtension() {
            return NAME;
        }

        @Override
        public Object compile(String scriptName, String scriptSource, Map<String, String> params) {
            return new Object(); // unused
        }

        @Override
        public ExecutableScript executable(CompiledScript compiledScript, Map<String, Object> originalParams) {
            return new ExecutableScript() {

                Map<String, Object> vars = new HashMap<>();

                @Override
                public void setNextVar(String name, Object value) {
                    vars.put(name, value);
                }

                @Override
                public Object run() {
                    Map<String, Object> ctx = (Map<String, Object>) vars.get("ctx");
                    assertNotNull(ctx);

                    Map<String, Object> params = new HashMap<>(originalParams);

                    Map<String, Object> newCtx = (Map<String, Object>) params.remove("_ctx");
                    if (newCtx != null) {
                        assertFalse(newCtx.containsKey("_source"));
                        ctx.putAll(newCtx);
                    }

                    Map<String, Object> source = (Map<String, Object>) ctx.get("_source");
                    source.putAll(params);

                    return ctx;
                }
            };
        }

        @Override
        public SearchScript search(CompiledScript compiledScript, SearchLookup lookup, Map<String, Object> vars) {
            throw new UnsupportedOperationException();
        }

        @Override
        public void scriptRemoved(CompiledScript script) {
        }

        @Override
        public boolean isInlineScriptEnabled() {
            return true;
        }
    }

<<<<<<< HEAD
    public static class FieldIncrementScriptPlugin extends Plugin {
        public void onModule(ScriptModule module) {
            module.addScriptEngine(new ScriptEngineRegistry.ScriptEngineRegistration(FieldIncrementScriptEngine.class, FieldIncrementScriptEngine.NAME, true));
=======
    public static class FieldIncrementScriptPlugin extends Plugin implements ScriptPlugin {

        public FieldIncrementScriptPlugin() {
        }

        @Override
        public String name() {
            return FieldIncrementScriptEngine.NAME;
        }

        @Override
        public String description() {
            return "Mock script engine for " + UpdateIT.class;
        }

        @Override
        public ScriptEngineService getScriptEngineService(Settings settings) {
            return new FieldIncrementScriptEngine();
>>>>>>> ccad99fb
        }
    }

    public static class FieldIncrementScriptEngine implements ScriptEngineService {

        public static final String NAME = "field_inc";

        @Override
        public void close() throws IOException {
        }

        @Override
        public String getType() {
            return NAME;
        }

        @Override
        public String getExtension() {
            return NAME;
        }

        @Override
        public Object compile(String scriptName, String scriptSource, Map<String, String> params) {
            return scriptSource;
        }

        @Override
        public ExecutableScript executable(CompiledScript compiledScript, Map<String, Object> params) {
            final String field = (String) compiledScript.compiled();
            return new ExecutableScript() {

                Map<String, Object> vars = new HashMap<>();

                @Override
                public void setNextVar(String name, Object value) {
                    vars.put(name, value);
                }

                @Override
                public Object run() {
                    Map<String, Object> ctx = (Map<String, Object>) vars.get("ctx");
                    assertNotNull(ctx);
                    Map<String, Object> source = (Map<String, Object>) ctx.get("_source");
                    Number currentValue = (Number) source.get(field);
                    Number inc = params == null ? 1L : (Number) params.getOrDefault("inc", 1);
                    source.put(field, currentValue.longValue() + inc.longValue());
                    return ctx;
                }
            };
        }

        @Override
        public SearchScript search(CompiledScript compiledScript, SearchLookup lookup, Map<String, Object> vars) {
            throw new UnsupportedOperationException();
        }

        @Override
        public void scriptRemoved(CompiledScript script) {
        }

        @Override
        public boolean isInlineScriptEnabled() {
            return true;
        }

    }

<<<<<<< HEAD
    public static class ScriptedUpsertScriptPlugin extends Plugin {
        public void onModule(ScriptModule module) {
            module.addScriptEngine(new ScriptEngineRegistry.ScriptEngineRegistration(ScriptedUpsertScriptEngine.class, ScriptedUpsertScriptEngine.NAME, true));
=======
    public static class ScriptedUpsertScriptPlugin extends Plugin implements ScriptPlugin {

        public ScriptedUpsertScriptPlugin() {
        }

        @Override
        public String name() {
            return ScriptedUpsertScriptEngine.NAME;
        }

        @Override
        public String description() {
            return "Mock script engine for " + UpdateIT.class + ".testScriptedUpsert";
        }

        @Override
        public ScriptEngineService getScriptEngineService(Settings settings) {
            return new ScriptedUpsertScriptEngine();
>>>>>>> ccad99fb
        }
    }

    public static class ScriptedUpsertScriptEngine implements ScriptEngineService {

        public static final String NAME = "scripted_upsert";

        @Override
        public void close() throws IOException {
        }

        @Override
        public String getType() {
            return NAME;
        }

        @Override
        public String getExtension() {
            return NAME;
        }

        @Override
        public Object compile(String scriptName, String scriptSource, Map<String, String> params) {
            return new Object(); // unused
        }

        @Override
        public ExecutableScript executable(CompiledScript compiledScript, Map<String, Object> params) {
            return new ExecutableScript() {

                Map<String, Object> vars = new HashMap<>();

                @Override
                public void setNextVar(String name, Object value) {
                    vars.put(name, value);
                }

                @Override
                public Object run() {
                    Map<String, Object> ctx = (Map<String, Object>) vars.get("ctx");
                    assertNotNull(ctx);
                    Map<String, Object> source = (Map<String, Object>) ctx.get("_source");
                    Number payment = (Number) params.get("payment");
                    Number oldBalance = (Number) source.get("balance");
                    int deduction = "create".equals(ctx.get("op")) ? payment.intValue() / 2 : payment.intValue();
                    source.put("balance", oldBalance.intValue() - deduction);
                    return ctx;
                }
            };
        }

        @Override
        public SearchScript search(CompiledScript compiledScript, SearchLookup lookup, Map<String, Object> vars) {
            throw new UnsupportedOperationException();
        }

        @Override
        public void scriptRemoved(CompiledScript script) {
        }

        @Override
        public boolean isInlineScriptEnabled() {
            return true;
        }

    }

<<<<<<< HEAD
    public static class ExtractContextInSourceScriptPlugin extends Plugin {
        public void onModule(ScriptModule module) {
            module.addScriptEngine(new ScriptEngineRegistry.ScriptEngineRegistration(ExtractContextInSourceScriptEngine.class, ExtractContextInSourceScriptEngine.NAME, true));
=======
    public static class ExtractContextInSourceScriptPlugin extends Plugin implements ScriptPlugin {

        public ExtractContextInSourceScriptPlugin() {
        }

        @Override
        public String name() {
            return ExtractContextInSourceScriptEngine.NAME;
        }

        @Override
        public String description() {
            return "Mock script engine for " + UpdateIT.class;
        }

        @Override
        public ScriptEngineService getScriptEngineService(Settings settings) {
            return new ExtractContextInSourceScriptEngine();
>>>>>>> ccad99fb
        }
    }

    public static class ExtractContextInSourceScriptEngine implements ScriptEngineService {

        public static final String NAME = "extract_ctx";

        @Override
        public void close() throws IOException {
        }

        @Override
        public String getType() {
            return NAME;
        }

        @Override
        public String getExtension() {
            return NAME;
        }

        @Override
        public Object compile(String scriptName, String scriptSource, Map<String, String> params) {
            return new Object(); // unused
        }

        @Override
        public ExecutableScript executable(CompiledScript compiledScript, Map<String, Object> params) {
            return new ExecutableScript() {

                Map<String, Object> vars = new HashMap<>();

                @Override
                public void setNextVar(String name, Object value) {
                    vars.put(name, value);
                }

                @Override
                public Object run() {
                    Map<String, Object> ctx = (Map<String, Object>) vars.get("ctx");
                    assertNotNull(ctx);

                    Map<String, Object> source = (Map<String, Object>) ctx.get("_source");
                    Map<String, Object> ctxWithoutSource = new HashMap<>(ctx);
                    ctxWithoutSource.remove("_source");
                    source.put("update_context", ctxWithoutSource);

                    return ctx;
                }
            };
        }

        @Override
        public SearchScript search(CompiledScript compiledScript, SearchLookup lookup, Map<String, Object> vars) {
            throw new UnsupportedOperationException();
        }

        @Override
        public void scriptRemoved(CompiledScript script) {
        }

        @Override
        public boolean isInlineScriptEnabled() {
            return true;
        }
    }

    @Override
    protected Collection<Class<? extends Plugin>> nodePlugins() {
        return Arrays.asList(
                PutFieldValuesScriptPlugin.class,
                FieldIncrementScriptPlugin.class,
                ScriptedUpsertScriptPlugin.class,
                ExtractContextInSourceScriptPlugin.class,
                InternalSettingsPlugin.class // uses index.merge.enabled
        );
    }

    private void createTestIndex() throws Exception {
        logger.info("--> creating index test");

        assertAcked(prepareCreate("test").addAlias(new Alias("alias"))
                .addMapping("type1", XContentFactory.jsonBuilder()
                        .startObject()
                        .startObject("type1")
                        .startObject("_timestamp").field("enabled", true).endObject()
                        .startObject("_ttl").field("enabled", true).endObject()
                        .endObject()
                        .endObject()));
    }

    public void testUpsert() throws Exception {
        createTestIndex();
        ensureGreen();

        UpdateResponse updateResponse = client().prepareUpdate(indexOrAlias(), "type1", "1")
                .setUpsert(XContentFactory.jsonBuilder().startObject().field("field", 1).endObject())
                .setScript(new Script("field", ScriptService.ScriptType.INLINE, "field_inc", null))
                .execute().actionGet();
        assertTrue(updateResponse.isCreated());
        assertThat(updateResponse.getIndex(), equalTo("test"));

        for (int i = 0; i < 5; i++) {
            GetResponse getResponse = client().prepareGet("test", "type1", "1").execute().actionGet();
            assertThat(getResponse.getSourceAsMap().get("field").toString(), equalTo("1"));
        }

        updateResponse = client().prepareUpdate(indexOrAlias(), "type1", "1")
                .setUpsert(XContentFactory.jsonBuilder().startObject().field("field", 1).endObject())
                .setScript(new Script("field", ScriptService.ScriptType.INLINE, "field_inc", null))
                .execute().actionGet();
        assertFalse(updateResponse.isCreated());
        assertThat(updateResponse.getIndex(), equalTo("test"));

        for (int i = 0; i < 5; i++) {
            GetResponse getResponse = client().prepareGet("test", "type1", "1").execute().actionGet();
            assertThat(getResponse.getSourceAsMap().get("field").toString(), equalTo("2"));
        }
    }

    public void testScriptedUpsert() throws Exception {
        createTestIndex();
        ensureGreen();

        // Script logic is
        // 1) New accounts take balance from "balance" in upsert doc and first payment is charged at 50%
        // 2) Existing accounts subtract full payment from balance stored in elasticsearch

        int openingBalance=10;

        Map<String, Object> params = new HashMap<>();
        params.put("payment", 2);

        // Pay money from what will be a new account and opening balance comes from upsert doc
        // provided by client
        UpdateResponse updateResponse = client().prepareUpdate(indexOrAlias(), "type1", "1")
                .setUpsert(XContentFactory.jsonBuilder().startObject().field("balance", openingBalance).endObject())
                .setScriptedUpsert(true)
                .setScript(new Script("", ScriptService.ScriptType.INLINE, "scripted_upsert", params))
                .execute().actionGet();
        assertTrue(updateResponse.isCreated());
        assertThat(updateResponse.getIndex(), equalTo("test"));

        for (int i = 0; i < 5; i++) {
            GetResponse getResponse = client().prepareGet("test", "type1", "1").execute().actionGet();
            assertThat(getResponse.getSourceAsMap().get("balance").toString(), equalTo("9"));
        }

        // Now pay money for an existing account where balance is stored in es
        updateResponse = client().prepareUpdate(indexOrAlias(), "type1", "1")
                .setUpsert(XContentFactory.jsonBuilder().startObject().field("balance", openingBalance).endObject())
                .setScriptedUpsert(true)
                .setScript(new Script("", ScriptService.ScriptType.INLINE, "scripted_upsert", params))
                .execute().actionGet();
        assertFalse(updateResponse.isCreated());
        assertThat(updateResponse.getIndex(), equalTo("test"));

        for (int i = 0; i < 5; i++) {
            GetResponse getResponse = client().prepareGet("test", "type1", "1").execute().actionGet();
            assertThat(getResponse.getSourceAsMap().get("balance").toString(), equalTo("7"));
        }
    }

    public void testUpsertDoc() throws Exception {
        createTestIndex();
        ensureGreen();

        UpdateResponse updateResponse = client().prepareUpdate(indexOrAlias(), "type1", "1")
                .setDoc(XContentFactory.jsonBuilder().startObject().field("bar", "baz").endObject())
                .setDocAsUpsert(true)
                .setFields("_source")
                .execute().actionGet();
        assertThat(updateResponse.getIndex(), equalTo("test"));
        assertThat(updateResponse.getGetResult(), notNullValue());
        assertThat(updateResponse.getGetResult().getIndex(), equalTo("test"));
        assertThat(updateResponse.getGetResult().sourceAsMap().get("bar").toString(), equalTo("baz"));
    }

    // Issue #3265
    public void testNotUpsertDoc() throws Exception {
        createTestIndex();
        ensureGreen();

        assertThrows(client().prepareUpdate(indexOrAlias(), "type1", "1")
                .setDoc(XContentFactory.jsonBuilder().startObject().field("bar", "baz").endObject())
                .setDocAsUpsert(false)
                .setFields("_source")
                .execute(), DocumentMissingException.class);
    }

    public void testUpsertFields() throws Exception {
        createTestIndex();
        ensureGreen();

        UpdateResponse updateResponse = client().prepareUpdate(indexOrAlias(), "type1", "1")
                .setUpsert(XContentFactory.jsonBuilder().startObject().field("bar", "baz").endObject())
                .setScript(new Script("", ScriptService.ScriptType.INLINE, "put_values", Collections.singletonMap("extra", "foo")))
                .setFields("_source")
                .execute().actionGet();

        assertThat(updateResponse.getIndex(), equalTo("test"));
        assertThat(updateResponse.getGetResult(), notNullValue());
        assertThat(updateResponse.getGetResult().getIndex(), equalTo("test"));
        assertThat(updateResponse.getGetResult().sourceAsMap().get("bar").toString(), equalTo("baz"));
        assertThat(updateResponse.getGetResult().sourceAsMap().get("extra"), nullValue());

        updateResponse = client().prepareUpdate(indexOrAlias(), "type1", "1")
                .setUpsert(XContentFactory.jsonBuilder().startObject().field("bar", "baz").endObject())
                .setScript(new Script("", ScriptService.ScriptType.INLINE, "put_values", Collections.singletonMap("extra", "foo")))
                .setFields("_source")
                .execute().actionGet();

        assertThat(updateResponse.getIndex(), equalTo("test"));
        assertThat(updateResponse.getGetResult(), notNullValue());
        assertThat(updateResponse.getGetResult().getIndex(), equalTo("test"));
        assertThat(updateResponse.getGetResult().sourceAsMap().get("bar").toString(), equalTo("baz"));
        assertThat(updateResponse.getGetResult().sourceAsMap().get("extra").toString(), equalTo("foo"));
    }

    public void testVersionedUpdate() throws Exception {
        assertAcked(prepareCreate("test").addAlias(new Alias("alias")));
        ensureGreen();

        index("test", "type", "1", "text", "value"); // version is now 1

        assertThrows(client().prepareUpdate(indexOrAlias(), "type", "1")
                        .setScript(new Script("", ScriptService.ScriptType.INLINE, "put_values", Collections.singletonMap("text", "v2"))).setVersion(2)
                        .execute(),
                VersionConflictEngineException.class);

        client().prepareUpdate(indexOrAlias(), "type", "1")
                .setScript(new Script("", ScriptService.ScriptType.INLINE, "put_values", Collections.singletonMap("text", "v2"))).setVersion(1).get();
        assertThat(client().prepareGet("test", "type", "1").get().getVersion(), equalTo(2L));

        // and again with a higher version..
        client().prepareUpdate(indexOrAlias(), "type", "1")
                .setScript(new Script("", ScriptService.ScriptType.INLINE, "put_values", Collections.singletonMap("text", "v3"))).setVersion(2).get();

        assertThat(client().prepareGet("test", "type", "1").get().getVersion(), equalTo(3L));

        // after delete
        client().prepareDelete("test", "type", "1").get();
        assertThrows(client().prepareUpdate("test", "type", "1")
                        .setScript(new Script("", ScriptService.ScriptType.INLINE, "put_values", Collections.singletonMap("text", "v2"))).setVersion(3)
                        .execute(),
                DocumentMissingException.class);

        // external versioning
        client().prepareIndex("test", "type", "2").setSource("text", "value").setVersion(10).setVersionType(VersionType.EXTERNAL).get();

        assertThrows(client().prepareUpdate(indexOrAlias(), "type", "2")
                        .setScript(new Script("", ScriptService.ScriptType.INLINE, "put_values", Collections.singletonMap("text", "v2"))).setVersion(2)
                        .setVersionType(VersionType.EXTERNAL).execute(),
                ActionRequestValidationException.class);


        // With force version
        client().prepareUpdate(indexOrAlias(), "type", "2")
                .setScript(new Script("", ScriptService.ScriptType.INLINE,  "put_values", Collections.singletonMap("text", "v10")))
                .setVersion(10).setVersionType(VersionType.FORCE).get();

        GetResponse get = get("test", "type", "2");
        assertThat(get.getVersion(), equalTo(10L));
        assertThat((String) get.getSource().get("text"), equalTo("v10"));

        // upserts - the combination with versions is a bit weird. Test are here to ensure we do not change our behavior unintentionally

        // With internal versions, tt means "if object is there with version X, update it or explode. If it is not there, index.
        client().prepareUpdate(indexOrAlias(), "type", "3")
                .setScript(new Script("", ScriptService.ScriptType.INLINE, "put_values", Collections.singletonMap("text", "v2")))
                .setVersion(10).setUpsert("{ \"text\": \"v0\" }").get();
        get = get("test", "type", "3");
        assertThat(get.getVersion(), equalTo(1L));
        assertThat((String) get.getSource().get("text"), equalTo("v0"));

        // retry on conflict is rejected:
        assertThrows(client().prepareUpdate(indexOrAlias(), "type", "1").setVersion(10).setRetryOnConflict(5), ActionRequestValidationException.class);
    }

    public void testIndexAutoCreation() throws Exception {
        UpdateResponse updateResponse = client().prepareUpdate("test", "type1", "1")
                .setUpsert(XContentFactory.jsonBuilder().startObject().field("bar", "baz").endObject())
                .setScript(new Script("", ScriptService.ScriptType.INLINE, "put_values", Collections.singletonMap("extra", "foo")))
                .setFields("_source")
                .execute().actionGet();

        assertThat(updateResponse.getIndex(), equalTo("test"));
        assertThat(updateResponse.getGetResult(), notNullValue());
        assertThat(updateResponse.getGetResult().getIndex(), equalTo("test"));
        assertThat(updateResponse.getGetResult().sourceAsMap().get("bar").toString(), equalTo("baz"));
        assertThat(updateResponse.getGetResult().sourceAsMap().get("extra"), nullValue());
    }

    public void testUpdate() throws Exception {
        createTestIndex();
        ensureGreen();

        try {
            client().prepareUpdate(indexOrAlias(), "type1", "1")
                    .setScript(new Script("field", ScriptService.ScriptType.INLINE, "field_inc", null)).execute().actionGet();
            fail();
        } catch (DocumentMissingException e) {
            // all is well
        }

        client().prepareIndex("test", "type1", "1").setSource("field", 1).execute().actionGet();

        UpdateResponse updateResponse = client().prepareUpdate(indexOrAlias(), "type1", "1")
                .setScript(new Script("field", ScriptService.ScriptType.INLINE, "field_inc", null)).execute().actionGet();
        assertThat(updateResponse.getVersion(), equalTo(2L));
        assertFalse(updateResponse.isCreated());
        assertThat(updateResponse.getIndex(), equalTo("test"));

        for (int i = 0; i < 5; i++) {
            GetResponse getResponse = client().prepareGet("test", "type1", "1").execute().actionGet();
            assertThat(getResponse.getSourceAsMap().get("field").toString(), equalTo("2"));
        }

        Map<String, Object> params = new HashMap<>();
        params.put("inc", 3);
        updateResponse = client().prepareUpdate(indexOrAlias(), "type1", "1")
                .setScript(new Script("field", ScriptService.ScriptType.INLINE, "field_inc", params)).execute().actionGet();
        assertThat(updateResponse.getVersion(), equalTo(3L));
        assertFalse(updateResponse.isCreated());
        assertThat(updateResponse.getIndex(), equalTo("test"));

        for (int i = 0; i < 5; i++) {
            GetResponse getResponse = client().prepareGet("test", "type1", "1").execute().actionGet();
            assertThat(getResponse.getSourceAsMap().get("field").toString(), equalTo("5"));
        }

        // check noop
        updateResponse = client().prepareUpdate(indexOrAlias(), "type1", "1")
                .setScript(new Script("", ScriptService.ScriptType.INLINE, "put_values", Collections.singletonMap("_ctx", Collections.singletonMap("op", "none")))).execute().actionGet();
        assertThat(updateResponse.getVersion(), equalTo(3L));
        assertFalse(updateResponse.isCreated());
        assertThat(updateResponse.getIndex(), equalTo("test"));

        for (int i = 0; i < 5; i++) {
            GetResponse getResponse = client().prepareGet("test", "type1", "1").execute().actionGet();
            assertThat(getResponse.getSourceAsMap().get("field").toString(), equalTo("5"));
        }

        // check delete
        updateResponse = client().prepareUpdate(indexOrAlias(), "type1", "1")
                .setScript(new Script("", ScriptService.ScriptType.INLINE, "put_values", Collections.singletonMap("_ctx", Collections.singletonMap("op", "delete")))).execute().actionGet();
        assertThat(updateResponse.getVersion(), equalTo(4L));
        assertFalse(updateResponse.isCreated());
        assertThat(updateResponse.getIndex(), equalTo("test"));

        for (int i = 0; i < 5; i++) {
            GetResponse getResponse = client().prepareGet("test", "type1", "1").execute().actionGet();
            assertThat(getResponse.isExists(), equalTo(false));
        }

        // check TTL is kept after an update without TTL
        client().prepareIndex("test", "type1", "2").setSource("field", 1).setTTL(86400000L).setRefreshPolicy(IMMEDIATE).get();
        GetResponse getResponse = client().prepareGet("test", "type1", "2").setFields("_ttl").execute().actionGet();
        long ttl = ((Number) getResponse.getField("_ttl").getValue()).longValue();
        assertThat(ttl, greaterThan(0L));
        client().prepareUpdate(indexOrAlias(), "type1", "2")
                .setScript(new Script("field", ScriptService.ScriptType.INLINE, "field_inc", null)).execute().actionGet();
        getResponse = client().prepareGet("test", "type1", "2").setFields("_ttl").execute().actionGet();
        ttl = ((Number) getResponse.getField("_ttl").getValue()).longValue();
        assertThat(ttl, greaterThan(0L));

        // check TTL update
        client().prepareUpdate(indexOrAlias(), "type1", "2")
                .setScript(new Script("", ScriptService.ScriptType.INLINE, "put_values", Collections.singletonMap("_ctx", Collections.singletonMap("_ttl", 3600000)))).execute().actionGet();
        getResponse = client().prepareGet("test", "type1", "2").setFields("_ttl").execute().actionGet();
        ttl = ((Number) getResponse.getField("_ttl").getValue()).longValue();
        assertThat(ttl, greaterThan(0L));
        assertThat(ttl, lessThanOrEqualTo(3600000L));

        // check timestamp update
        client().prepareIndex("test", "type1", "3").setSource("field", 1).setRefreshPolicy(IMMEDIATE).get();
        client().prepareUpdate(indexOrAlias(), "type1", "3")
                .setScript(new Script("", ScriptService.ScriptType.INLINE, "put_values", Collections.singletonMap("_ctx", Collections.singletonMap("_timestamp", "2009-11-15T14:12:12")))).execute()
                .actionGet();
        getResponse = client().prepareGet("test", "type1", "3").setFields("_timestamp").execute().actionGet();
        long timestamp = ((Number) getResponse.getField("_timestamp").getValue()).longValue();
        assertThat(timestamp, equalTo(1258294332000L));

        // check fields parameter
        client().prepareIndex("test", "type1", "1").setSource("field", 1).execute().actionGet();
        updateResponse = client().prepareUpdate(indexOrAlias(), "type1", "1")
                .setScript(new Script("field", ScriptService.ScriptType.INLINE, "field_inc", null)).setFields("_source", "field")
                .execute().actionGet();
        assertThat(updateResponse.getIndex(), equalTo("test"));
        assertThat(updateResponse.getGetResult(), notNullValue());
        assertThat(updateResponse.getGetResult().getIndex(), equalTo("test"));
        assertThat(updateResponse.getGetResult().sourceRef(), notNullValue());
        assertThat(updateResponse.getGetResult().field("field").getValue(), notNullValue());

        // check updates without script
        // add new field
        client().prepareIndex("test", "type1", "1").setSource("field", 1).execute().actionGet();
        updateResponse = client().prepareUpdate(indexOrAlias(), "type1", "1").setDoc(XContentFactory.jsonBuilder().startObject().field("field2", 2).endObject()).execute().actionGet();
        for (int i = 0; i < 5; i++) {
            getResponse = client().prepareGet("test", "type1", "1").execute().actionGet();
            assertThat(getResponse.getSourceAsMap().get("field").toString(), equalTo("1"));
            assertThat(getResponse.getSourceAsMap().get("field2").toString(), equalTo("2"));
        }

        // change existing field
        updateResponse = client().prepareUpdate(indexOrAlias(), "type1", "1").setDoc(XContentFactory.jsonBuilder().startObject().field("field", 3).endObject()).execute().actionGet();
        for (int i = 0; i < 5; i++) {
            getResponse = client().prepareGet("test", "type1", "1").execute().actionGet();
            assertThat(getResponse.getSourceAsMap().get("field").toString(), equalTo("3"));
            assertThat(getResponse.getSourceAsMap().get("field2").toString(), equalTo("2"));
        }

        // recursive map
        Map<String, Object> testMap = new HashMap<>();
        Map<String, Object> testMap2 = new HashMap<>();
        Map<String, Object> testMap3 = new HashMap<>();
        testMap3.put("commonkey", testMap);
        testMap3.put("map3", 5);
        testMap2.put("map2", 6);
        testMap.put("commonkey", testMap2);
        testMap.put("map1", 8);

        client().prepareIndex("test", "type1", "1").setSource("map", testMap).execute().actionGet();
        updateResponse = client().prepareUpdate(indexOrAlias(), "type1", "1").setDoc(XContentFactory.jsonBuilder().startObject().field("map", testMap3).endObject()).execute().actionGet();
        for (int i = 0; i < 5; i++) {
            getResponse = client().prepareGet("test", "type1", "1").execute().actionGet();
            Map map1 = (Map) getResponse.getSourceAsMap().get("map");
            assertThat(map1.size(), equalTo(3));
            assertThat(map1.containsKey("map1"), equalTo(true));
            assertThat(map1.containsKey("map3"), equalTo(true));
            assertThat(map1.containsKey("commonkey"), equalTo(true));
            Map map2 = (Map) map1.get("commonkey");
            assertThat(map2.size(), equalTo(3));
            assertThat(map2.containsKey("map1"), equalTo(true));
            assertThat(map2.containsKey("map2"), equalTo(true));
            assertThat(map2.containsKey("commonkey"), equalTo(true));
        }
    }

    public void testUpdateRequestWithBothScriptAndDoc() throws Exception {
        createTestIndex();
        ensureGreen();

        try {
            client().prepareUpdate(indexOrAlias(), "type1", "1")
                    .setDoc(XContentFactory.jsonBuilder().startObject().field("field", 1).endObject())
                    .setScript(new Script("field", ScriptService.ScriptType.INLINE, "field_inc", null))
                    .execute().actionGet();
            fail("Should have thrown ActionRequestValidationException");
        } catch (ActionRequestValidationException e) {
            assertThat(e.validationErrors().size(), equalTo(1));
            assertThat(e.validationErrors().get(0), containsString("can't provide both script and doc"));
            assertThat(e.getMessage(), containsString("can't provide both script and doc"));
        }
    }

    public void testUpdateRequestWithScriptAndShouldUpsertDoc() throws Exception {
        createTestIndex();
        ensureGreen();
        try {
            client().prepareUpdate(indexOrAlias(), "type1", "1")
                    .setScript(new Script("field", ScriptService.ScriptType.INLINE, "field_inc", null))
                    .setDocAsUpsert(true)
                    .execute().actionGet();
            fail("Should have thrown ActionRequestValidationException");
        } catch (ActionRequestValidationException e) {
            assertThat(e.validationErrors().size(), equalTo(1));
            assertThat(e.validationErrors().get(0), containsString("doc must be specified if doc_as_upsert is enabled"));
            assertThat(e.getMessage(), containsString("doc must be specified if doc_as_upsert is enabled"));
        }
    }

    public void testContextVariables() throws Exception {
        assertAcked(prepareCreate("test").addAlias(new Alias("alias"))
                        .addMapping("type1", XContentFactory.jsonBuilder()
                                .startObject()
                                .startObject("type1")
                                .startObject("_timestamp").field("enabled", true).endObject()
                                .startObject("_ttl").field("enabled", true).endObject()
                                .endObject()
                                .endObject())
                        .addMapping("subtype1", XContentFactory.jsonBuilder()
                                .startObject()
                                .startObject("subtype1")
                                .startObject("_parent").field("type", "type1").endObject()
                                .startObject("_timestamp").field("enabled", true).endObject()
                                .startObject("_ttl").field("enabled", true).endObject()
                                .endObject()
                                .endObject())
        );
        ensureGreen();

        // Index some documents
        long timestamp = System.currentTimeMillis();
        client().prepareIndex()
                .setIndex("test")
                .setType("type1")
                .setId("parentId1")
                .setTimestamp(String.valueOf(timestamp-1))
                .setSource("field1", 0, "content", "bar")
                .execute().actionGet();

        long ttl = 10000;
        client().prepareIndex()
                .setIndex("test")
                .setType("subtype1")
                .setId("id1")
                .setParent("parentId1")
                .setRouting("routing1")
                .setTimestamp(String.valueOf(timestamp))
                .setTTL(ttl)
                .setSource("field1", 1, "content", "foo")
                .execute().actionGet();

        // Update the first object and note context variables values
        UpdateResponse updateResponse = client().prepareUpdate("test", "subtype1", "id1")
                .setRouting("routing1")
                .setScript(new Script("", ScriptService.ScriptType.INLINE, "extract_ctx", null))
                .execute().actionGet();

        assertEquals(2, updateResponse.getVersion());

        GetResponse getResponse = client().prepareGet("test", "subtype1", "id1").setRouting("routing1").execute().actionGet();
        Map<String, Object> updateContext = (Map<String, Object>) getResponse.getSourceAsMap().get("update_context");
        assertEquals("test", updateContext.get("_index"));
        assertEquals("subtype1", updateContext.get("_type"));
        assertEquals("id1", updateContext.get("_id"));
        assertEquals(1, updateContext.get("_version"));
        assertEquals("parentId1", updateContext.get("_parent"));
        assertEquals("routing1", updateContext.get("_routing"));
        assertThat(((Integer) updateContext.get("_ttl")).longValue(), allOf(greaterThanOrEqualTo(ttl-3000), lessThanOrEqualTo(ttl)));

        // Idem with the second object
        updateResponse = client().prepareUpdate("test", "type1", "parentId1")
                .setScript(new Script("", ScriptService.ScriptType.INLINE, "extract_ctx", null))
                .execute().actionGet();

        assertEquals(2, updateResponse.getVersion());

        getResponse = client().prepareGet("test", "type1", "parentId1").execute().actionGet();
        updateContext = (Map<String, Object>) getResponse.getSourceAsMap().get("update_context");
        assertEquals("test", updateContext.get("_index"));
        assertEquals("type1", updateContext.get("_type"));
        assertEquals("parentId1", updateContext.get("_id"));
        assertEquals(1, updateContext.get("_version"));
        assertNull(updateContext.get("_parent"));
        assertNull(updateContext.get("_routing"));
        assertNull(updateContext.get("_ttl"));
    }

    public void testConcurrentUpdateWithRetryOnConflict() throws Exception {
        final boolean useBulkApi = randomBoolean();
        createTestIndex();
        ensureGreen();

        int numberOfThreads = scaledRandomIntBetween(2,5);
        final CountDownLatch latch = new CountDownLatch(numberOfThreads);
        final CountDownLatch startLatch = new CountDownLatch(1);
        final int numberOfUpdatesPerThread = scaledRandomIntBetween(100, 500);
        final List<Throwable> failures = new CopyOnWriteArrayList<>();

        for (int i = 0; i < numberOfThreads; i++) {
            Runnable r = new Runnable() {
                @Override
                public void run() {
                    try {
                        startLatch.await();
                        for (int i = 0; i < numberOfUpdatesPerThread; i++) {
                            if (i % 100 == 0) {
                                logger.debug("Client [{}] issued [{}] of [{}] requests", Thread.currentThread().getName(), i, numberOfUpdatesPerThread);
                            }
                            if (useBulkApi) {
                                UpdateRequestBuilder updateRequestBuilder = client().prepareUpdate(indexOrAlias(), "type1", Integer.toString(i))
                                        .setScript(new Script("field", ScriptService.ScriptType.INLINE, "field_inc", null))
                                        .setRetryOnConflict(Integer.MAX_VALUE)
                                        .setUpsert(jsonBuilder().startObject().field("field", 1).endObject());
                                client().prepareBulk().add(updateRequestBuilder).execute().actionGet();
                            } else {
                                client().prepareUpdate(indexOrAlias(), "type1", Integer.toString(i))
                                        .setScript(new Script("field", ScriptService.ScriptType.INLINE, "field_inc", null))
                                        .setRetryOnConflict(Integer.MAX_VALUE)
                                        .setUpsert(jsonBuilder().startObject().field("field", 1).endObject())
                                        .execute().actionGet();
                            }
                        }
                        logger.info("Client [{}] issued all [{}] requests.", Thread.currentThread().getName(), numberOfUpdatesPerThread);
                    } catch (InterruptedException e) {
                        // test infrastructure kills long-running tests by interrupting them, thus we handle this case separately
                        logger.warn("Test was forcefully stopped. Client [{}] may still have outstanding requests.", Thread.currentThread().getName());
                        failures.add(e);
                        Thread.currentThread().interrupt();
                    } catch (Throwable e) {
                        failures.add(e);
                    } finally {
                        latch.countDown();
                    }
                }

            };
            Thread updater = new Thread(r);
            updater.setName("UpdateIT-Client-" + i);
            updater.start();
        }
        startLatch.countDown();
        latch.await();
        for (Throwable throwable : failures) {
            logger.info("Captured failure on concurrent update:", throwable);
        }
        assertThat(failures.size(), equalTo(0));
        for (int i = 0; i < numberOfUpdatesPerThread; i++) {
            GetResponse response = client().prepareGet("test", "type1", Integer.toString(i)).execute().actionGet();
            assertThat(response.getId(), equalTo(Integer.toString(i)));
            assertThat(response.isExists(), equalTo(true));
            assertThat(response.getVersion(), equalTo((long) numberOfThreads));
            assertThat((Integer) response.getSource().get("field"), equalTo(numberOfThreads));
        }
    }

    public void testStressUpdateDeleteConcurrency() throws Exception {
        //We create an index with merging disabled so that deletes don't get merged away
        assertAcked(prepareCreate("test")
                .addMapping("type1", XContentFactory.jsonBuilder()
                        .startObject()
                        .startObject("type1")
                        .startObject("_timestamp").field("enabled", true).endObject()
                        .startObject("_ttl").field("enabled", true).endObject()
                        .endObject()
                        .endObject())
                .setSettings(Settings.builder().put(MergePolicyConfig.INDEX_MERGE_ENABLED, false)));
        ensureGreen();

        final int numberOfThreads = scaledRandomIntBetween(3,5);
        final int numberOfIdsPerThread = scaledRandomIntBetween(3,10);
        final int numberOfUpdatesPerId = scaledRandomIntBetween(10,100);
        final int retryOnConflict = randomIntBetween(0,1);
        final CountDownLatch latch = new CountDownLatch(numberOfThreads);
        final CountDownLatch startLatch = new CountDownLatch(1);
        final List<Throwable> failures = new CopyOnWriteArrayList<>();

        final class UpdateThread extends Thread {
            final Map<Integer,Integer> failedMap = new HashMap<>();
            final int numberOfIds;
            final int updatesPerId;
            final int maxUpdateRequests = numberOfIdsPerThread*numberOfUpdatesPerId;
            final int maxDeleteRequests = numberOfIdsPerThread*numberOfUpdatesPerId;
            private final Semaphore updateRequestsOutstanding = new Semaphore(maxUpdateRequests);
            private final Semaphore deleteRequestsOutstanding = new Semaphore(maxDeleteRequests);

            public UpdateThread(int numberOfIds, int updatesPerId) {
                this.numberOfIds = numberOfIds;
                this.updatesPerId = updatesPerId;
            }

            final class UpdateListener implements ActionListener<UpdateResponse> {
                int id;

                public UpdateListener(int id) {
                    this.id = id;
                }

                @Override
                public void onResponse(UpdateResponse updateResponse) {
                    updateRequestsOutstanding.release(1);
                }

                @Override
                public void onFailure(Throwable e) {
                    synchronized (failedMap) {
                        incrementMapValue(id, failedMap);
                    }
                    updateRequestsOutstanding.release(1);
                }

            }

            final class DeleteListener implements ActionListener<DeleteResponse> {
                int id;

                public DeleteListener(int id) {
                    this.id = id;
                }

                @Override
                public void onResponse(DeleteResponse deleteResponse) {
                    deleteRequestsOutstanding.release(1);
                }

                @Override
                public void onFailure(Throwable e) {
                    synchronized (failedMap) {
                        incrementMapValue(id, failedMap);
                    }
                    deleteRequestsOutstanding.release(1);
                }
            }

            @Override
            public void run(){
                try {
                    startLatch.await();
                    boolean hasWaitedForNoNode = false;
                    for (int j = 0; j < numberOfIds; j++) {
                        for (int k = 0; k < numberOfUpdatesPerId; ++k) {
                            updateRequestsOutstanding.acquire();
                            try {
                                UpdateRequest ur = client().prepareUpdate("test", "type1", Integer.toString(j))
                                        .setScript(new Script("field", ScriptService.ScriptType.INLINE, "field_inc", null))
                                        .setRetryOnConflict(retryOnConflict)
                                        .setUpsert(jsonBuilder().startObject().field("field", 1).endObject())
                                        .request();
                                client().update(ur, new UpdateListener(j));
                            } catch (NoNodeAvailableException nne) {
                                updateRequestsOutstanding.release();
                                synchronized (failedMap) {
                                    incrementMapValue(j, failedMap);
                                }
                                if (hasWaitedForNoNode) {
                                    throw nne;
                                }
                                logger.warn("Got NoNodeException waiting for 1 second for things to recover.");
                                hasWaitedForNoNode = true;
                                Thread.sleep(1000);
                            }

                            try {
                                deleteRequestsOutstanding.acquire();
                                DeleteRequest dr = client().prepareDelete("test", "type1", Integer.toString(j)).request();
                                client().delete(dr, new DeleteListener(j));
                            } catch (NoNodeAvailableException nne) {
                                deleteRequestsOutstanding.release();
                                synchronized (failedMap) {
                                    incrementMapValue(j, failedMap);
                                }
                                if (hasWaitedForNoNode) {
                                    throw nne;
                                }
                                logger.warn("Got NoNodeException waiting for 1 second for things to recover.");
                                hasWaitedForNoNode = true;
                                Thread.sleep(1000); //Wait for no-node to clear
                            }
                        }
                    }
                } catch (Throwable e) {
                    logger.error("Something went wrong", e);
                    failures.add(e);
                } finally {
                    try {
                        waitForOutstandingRequests(TimeValue.timeValueSeconds(60), updateRequestsOutstanding, maxUpdateRequests, "Update");
                        waitForOutstandingRequests(TimeValue.timeValueSeconds(60), deleteRequestsOutstanding, maxDeleteRequests, "Delete");
                    } catch (ElasticsearchTimeoutException ete) {
                        failures.add(ete);
                    }
                    latch.countDown();
                }
            }

            private void incrementMapValue(int j, Map<Integer,Integer> map) {
                if (!map.containsKey(j)) {
                    map.put(j, 0);
                }
                map.put(j, map.get(j) + 1);
            }

            private void waitForOutstandingRequests(TimeValue timeOut, Semaphore requestsOutstanding, int maxRequests, String name) {
                long start = System.currentTimeMillis();
                do {
                    long msRemaining = timeOut.getMillis() - (System.currentTimeMillis() - start);
                    logger.info("[{}] going to try and acquire [{}] in [{}]ms [{}] available to acquire right now",name, maxRequests,msRemaining, requestsOutstanding.availablePermits());
                    try {
                        requestsOutstanding.tryAcquire(maxRequests, msRemaining, TimeUnit.MILLISECONDS );
                        return;
                    } catch (InterruptedException ie) {
                        //Just keep swimming
                    }
                } while ((System.currentTimeMillis() - start) < timeOut.getMillis());
                throw new ElasticsearchTimeoutException("Requests were still outstanding after the timeout [" + timeOut + "] for type [" + name + "]" );
            }
        }
        final List<UpdateThread> threads = new ArrayList<>();

        for (int i = 0; i < numberOfThreads; i++) {
            UpdateThread ut = new UpdateThread(numberOfIdsPerThread, numberOfUpdatesPerId);
            ut.start();
            threads.add(ut);
        }

        startLatch.countDown();
        latch.await();

        for (UpdateThread ut : threads){
            ut.join(); //Threads should have finished because of the latch.await
        }

        //If are no errors every request received a response otherwise the test would have timedout
        //aquiring the request outstanding semaphores.
        for (Throwable throwable : failures) {
            logger.info("Captured failure on concurrent update:", throwable);
        }

        assertThat(failures.size(), equalTo(0));

        //Upsert all the ids one last time to make sure they are available at get time
        //This means that we add 1 to the expected versions and attempts
        //All the previous operations should be complete or failed at this point
        for (int i = 0; i < numberOfIdsPerThread; ++i) {
            UpdateResponse ur = client().prepareUpdate("test", "type1", Integer.toString(i))
                    .setScript(new Script("field", ScriptService.ScriptType.INLINE, "field_inc", null))
                .setRetryOnConflict(Integer.MAX_VALUE)
                .setUpsert(jsonBuilder().startObject().field("field", 1).endObject())
                .execute().actionGet();
        }

        refresh();

        for (int i = 0; i < numberOfIdsPerThread; ++i) {
            int totalFailures = 0;
            GetResponse response = client().prepareGet("test", "type1", Integer.toString(i)).execute().actionGet();
            if (response.isExists()) {
                assertThat(response.getId(), equalTo(Integer.toString(i)));
                int expectedVersion = (numberOfThreads * numberOfUpdatesPerId * 2) + 1;
                for (UpdateThread ut : threads) {
                    if (ut.failedMap.containsKey(i)) {
                        totalFailures += ut.failedMap.get(i);
                    }
                }
                expectedVersion -= totalFailures;
                logger.error("Actual version [{}] Expected version [{}] Total failures [{}]", response.getVersion(), expectedVersion, totalFailures);
                assertThat(response.getVersion(), equalTo((long) expectedVersion));
                assertThat(response.getVersion() + totalFailures,
                        equalTo(
                                (long)((numberOfUpdatesPerId * numberOfThreads * 2) + 1)
                ));
            }
        }
    }

    private static String indexOrAlias() {
        return randomBoolean() ? "test" : "alias";
    }
}<|MERGE_RESOLUTION|>--- conflicted
+++ resolved
@@ -77,30 +77,10 @@
 
 public class UpdateIT extends ESIntegTestCase {
 
-<<<<<<< HEAD
-    public static class PutFieldValuesScriptPlugin extends Plugin {
-        public void onModule(ScriptModule module) {
-            module.addScriptEngine(new ScriptEngineRegistry.ScriptEngineRegistration(PutFieldValuesScriptEngine.class, PutFieldValuesScriptEngine.NAME, true));
-=======
     public static class PutFieldValuesScriptPlugin extends Plugin implements ScriptPlugin {
-
-        public PutFieldValuesScriptPlugin() {
-        }
-
-        @Override
-        public String name() {
-            return PutFieldValuesScriptEngine.NAME;
-        }
-
-        @Override
-        public String description() {
-            return "Mock script engine for " + UpdateIT.class;
-        }
-
         @Override
         public ScriptEngineService getScriptEngineService(Settings settings) {
             return new PutFieldValuesScriptEngine();
->>>>>>> ccad99fb
         }
     }
 
@@ -174,30 +154,10 @@
         }
     }
 
-<<<<<<< HEAD
-    public static class FieldIncrementScriptPlugin extends Plugin {
-        public void onModule(ScriptModule module) {
-            module.addScriptEngine(new ScriptEngineRegistry.ScriptEngineRegistration(FieldIncrementScriptEngine.class, FieldIncrementScriptEngine.NAME, true));
-=======
     public static class FieldIncrementScriptPlugin extends Plugin implements ScriptPlugin {
-
-        public FieldIncrementScriptPlugin() {
-        }
-
-        @Override
-        public String name() {
-            return FieldIncrementScriptEngine.NAME;
-        }
-
-        @Override
-        public String description() {
-            return "Mock script engine for " + UpdateIT.class;
-        }
-
         @Override
         public ScriptEngineService getScriptEngineService(Settings settings) {
             return new FieldIncrementScriptEngine();
->>>>>>> ccad99fb
         }
     }
 
@@ -265,30 +225,10 @@
 
     }
 
-<<<<<<< HEAD
-    public static class ScriptedUpsertScriptPlugin extends Plugin {
-        public void onModule(ScriptModule module) {
-            module.addScriptEngine(new ScriptEngineRegistry.ScriptEngineRegistration(ScriptedUpsertScriptEngine.class, ScriptedUpsertScriptEngine.NAME, true));
-=======
     public static class ScriptedUpsertScriptPlugin extends Plugin implements ScriptPlugin {
-
-        public ScriptedUpsertScriptPlugin() {
-        }
-
-        @Override
-        public String name() {
-            return ScriptedUpsertScriptEngine.NAME;
-        }
-
-        @Override
-        public String description() {
-            return "Mock script engine for " + UpdateIT.class + ".testScriptedUpsert";
-        }
-
         @Override
         public ScriptEngineService getScriptEngineService(Settings settings) {
             return new ScriptedUpsertScriptEngine();
->>>>>>> ccad99fb
         }
     }
 
@@ -356,30 +296,10 @@
 
     }
 
-<<<<<<< HEAD
-    public static class ExtractContextInSourceScriptPlugin extends Plugin {
-        public void onModule(ScriptModule module) {
-            module.addScriptEngine(new ScriptEngineRegistry.ScriptEngineRegistration(ExtractContextInSourceScriptEngine.class, ExtractContextInSourceScriptEngine.NAME, true));
-=======
     public static class ExtractContextInSourceScriptPlugin extends Plugin implements ScriptPlugin {
-
-        public ExtractContextInSourceScriptPlugin() {
-        }
-
-        @Override
-        public String name() {
-            return ExtractContextInSourceScriptEngine.NAME;
-        }
-
-        @Override
-        public String description() {
-            return "Mock script engine for " + UpdateIT.class;
-        }
-
         @Override
         public ScriptEngineService getScriptEngineService(Settings settings) {
             return new ExtractContextInSourceScriptEngine();
->>>>>>> ccad99fb
         }
     }
 
