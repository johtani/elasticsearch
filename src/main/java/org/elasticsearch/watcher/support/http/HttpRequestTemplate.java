/*
 * Copyright Elasticsearch B.V. and/or licensed to Elasticsearch B.V. under one
 * or more contributor license agreements. Licensed under the Elastic License;
 * you may not use this file except in compliance with the Elastic License.
 */
package org.elasticsearch.watcher.support.http;

import com.google.common.collect.ImmutableMap;
import org.elasticsearch.common.Nullable;
<<<<<<< HEAD
import org.elasticsearch.common.ParseField;
import org.elasticsearch.common.collect.MapBuilder;
import org.elasticsearch.common.inject.Inject;
=======
import org.elasticsearch.common.collect.ImmutableMap;
import org.elasticsearch.common.collect.MapBuilder;
import org.elasticsearch.common.inject.Inject;
import org.elasticsearch.common.netty.handler.codec.http.HttpHeaders;
import org.elasticsearch.common.unit.TimeValue;
>>>>>>> e29df8dd
import org.elasticsearch.common.xcontent.ToXContent;
import org.elasticsearch.common.xcontent.XContentBuilder;
import org.elasticsearch.common.xcontent.XContentParser;
import org.elasticsearch.watcher.WatcherException;
import org.elasticsearch.watcher.support.WatcherDateTimeUtils;
import org.elasticsearch.watcher.support.http.HttpRequest.Field;
import org.elasticsearch.watcher.support.http.auth.HttpAuth;
import org.elasticsearch.watcher.support.http.auth.HttpAuthRegistry;
import org.elasticsearch.watcher.support.template.Template;
import org.elasticsearch.watcher.support.template.TemplateEngine;
import org.jboss.netty.handler.codec.http.HttpHeaders;

import java.io.IOException;
import java.util.HashMap;
import java.util.Map;

import static org.elasticsearch.common.xcontent.XContentFactory.jsonBuilder;

/**
 */
public class HttpRequestTemplate implements ToXContent {

    private final Scheme scheme;
    private final String host;
    private final int port;
    private final HttpMethod method;
    private final Template path;
    private final ImmutableMap<String, Template> params;
    private final ImmutableMap<String, Template> headers;
    private final HttpAuth auth;
    private final Template body;
    private final @Nullable TimeValue connectionTimeout;
    private final @Nullable TimeValue readTimeout;

    public HttpRequestTemplate(String host, int port, @Nullable Scheme scheme, @Nullable HttpMethod method, @Nullable Template path,
                               Map<String, Template> params, Map<String, Template> headers, HttpAuth auth,
                               Template body, @Nullable TimeValue connectionTimeout, @Nullable TimeValue readTimeout) {
        this.host = host;
        this.port = port;
        this.scheme = scheme != null ? scheme :Scheme.HTTP;
        this.method = method != null ? method : HttpMethod.GET;
        this.path = path;
        this.params = params != null ? ImmutableMap.copyOf(params) : ImmutableMap.<String, Template>of();
        this.headers = headers != null ? ImmutableMap.copyOf(headers) : ImmutableMap.<String, Template>of();
        this.auth = auth;
        this.body = body;
        this.connectionTimeout = connectionTimeout;
        this.readTimeout = readTimeout;
    }

    public Scheme scheme() {
        return scheme;
    }

    public String host() {
        return host;
    }

    public int port() {
        return port;
    }

    public HttpMethod method() {
        return method;
    }

    public Template path() {
        return path;
    }

    public Map<String, Template> params() {
        return params;
    }

    public Map<String, Template> headers() {
        return headers;
    }

    public HttpAuth auth() {
        return auth;
    }

    public Template body() {
        return body;
    }

    public TimeValue connectionTimeout() {
        return connectionTimeout;
    }

    public TimeValue readTimeout() {
        return readTimeout;
    }

    public HttpRequest render(TemplateEngine engine, Map<String, Object> model) {
        HttpRequest.Builder request = HttpRequest.builder(host, port);
        request.method(method);
        request.scheme(scheme);
        if (path != null) {
            request.path(engine.render(path, model));
        }
        if (params != null && !params.isEmpty()) {
            MapBuilder<String, String> mapBuilder = MapBuilder.newMapBuilder();
            for (Map.Entry<String, Template> entry : params.entrySet()) {
                mapBuilder.put(entry.getKey(), engine.render(entry.getValue(), model));
            }
            request.setParams(mapBuilder.map());
        }
        if ((headers == null || headers.isEmpty()) && body != null && body.getContentType() != null) {
            request.setHeaders(ImmutableMap.of(HttpHeaders.Names.CONTENT_TYPE, body.getContentType().restContentType()));
        } else if (headers != null && !headers.isEmpty()) {
            MapBuilder<String, String> mapBuilder = MapBuilder.newMapBuilder();
            if (body != null && body.getContentType() != null) {
                // putting the content type first, so it can be overridden by custom headers
                mapBuilder.put(HttpHeaders.Names.CONTENT_TYPE, body.getContentType().restContentType());
            }
            for (Map.Entry<String, Template> entry : headers.entrySet()) {
                mapBuilder.put(entry.getKey(), engine.render(entry.getValue(), model));
            }
            request.setHeaders(mapBuilder.map());
        }
        if (auth != null) {
            request.auth(auth);
        }
        if (body != null) {
            request.body(engine.render(body, model));
        }
        if (connectionTimeout != null) {
            request.connectionTimeout(connectionTimeout);
        }
        if (readTimeout != null) {
            request.readTimeout(readTimeout);
        }
        return request.build();
    }

    public XContentBuilder toXContent(XContentBuilder builder, ToXContent.Params params) throws IOException {
        builder.startObject();
        builder.field(Field.SCHEME.getPreferredName(), scheme, params);
        builder.field(Field.HOST.getPreferredName(), host);
        builder.field(Field.PORT.getPreferredName(), port);
        builder.field(Field.METHOD.getPreferredName(), method, params);
        if (path != null) {
            builder.field(Field.PATH.getPreferredName(), path, params);
        }
        if (this.params != null) {
            builder.startObject(Field.PARAMS.getPreferredName());
            for (Map.Entry<String, Template> entry : this.params.entrySet()) {
                builder.field(entry.getKey(), entry.getValue(), params);
            }
            builder.endObject();
        }
        if (headers != null) {
            builder.startObject(Field.HEADERS.getPreferredName());
            for (Map.Entry<String, Template> entry : headers.entrySet()) {
                builder.field(entry.getKey(), entry.getValue(), params);
            }
            builder.endObject();
        }
        if (auth != null) {
            builder.startObject(Field.AUTH.getPreferredName())
                    .field(auth.type(), auth, params)
                    .endObject();
        }
        if (body != null) {
            builder.field(Field.BODY.getPreferredName(), body, params);
        }
        if (connectionTimeout != null) {
            builder.field(Field.CONNECTION_TIMEOUT.getPreferredName(), connectionTimeout.toString());
        }
        if (readTimeout != null) {
            builder.field(Field.READ_TIMEOUT.getPreferredName(), readTimeout.toString());
        }
        return builder.endObject();
    }

    @Override
    public boolean equals(Object o) {
        if (this == o) return true;
        if (o == null || getClass() != o.getClass()) return false;

        HttpRequestTemplate that = (HttpRequestTemplate) o;

        if (port != that.port) return false;
        if (scheme != that.scheme) return false;
        if (host != null ? !host.equals(that.host) : that.host != null) return false;
        if (method != that.method) return false;
        if (path != null ? !path.equals(that.path) : that.path != null) return false;
        if (params != null ? !params.equals(that.params) : that.params != null) return false;
        if (headers != null ? !headers.equals(that.headers) : that.headers != null) return false;
        if (auth != null ? !auth.equals(that.auth) : that.auth != null) return false;
        if (connectionTimeout != null ? !connectionTimeout.equals(that.connectionTimeout) : that.connectionTimeout != null) return false;
        if (readTimeout != null ? !readTimeout.equals(that.readTimeout) : that.readTimeout != null) return false;
        return body != null ? body.equals(that.body) : that.body == null;
    }

    @Override
    public int hashCode() {
        int result = scheme != null ? scheme.hashCode() : 0;
        result = 31 * result + (host != null ? host.hashCode() : 0);
        result = 31 * result + port;
        result = 31 * result + (method != null ? method.hashCode() : 0);
        result = 31 * result + (path != null ? path.hashCode() : 0);
        result = 31 * result + (params != null ? params.hashCode() : 0);
        result = 31 * result + (headers != null ? headers.hashCode() : 0);
        result = 31 * result + (auth != null ? auth.hashCode() : 0);
        result = 31 * result + (body != null ? body.hashCode() : 0);
        result = 31 * result + (connectionTimeout != null ? connectionTimeout.hashCode() : 0);
        result = 31 * result + (readTimeout != null ? readTimeout.hashCode() : 0);
        return result;
    }

    public static Builder builder(String host, int port) {
        return new Builder(host, port);
    }

    public static class Parser {

        private final HttpAuthRegistry httpAuthRegistry;

        @Inject
        public Parser(HttpAuthRegistry httpAuthRegistry) {
            this.httpAuthRegistry = httpAuthRegistry;
        }

        public HttpRequestTemplate parse(XContentParser parser) throws IOException {
            assert parser.currentToken() == XContentParser.Token.START_OBJECT;

            Builder builder = new Builder();
            XContentParser.Token token;
            String currentFieldName = null;
            while ((token = parser.nextToken()) != XContentParser.Token.END_OBJECT) {
                if (token == XContentParser.Token.FIELD_NAME) {
                    currentFieldName = parser.currentName();
                } else if (Field.PATH.match(currentFieldName)) {
                    builder.path(parseFieldTemplate(currentFieldName, parser));
                } else if (Field.HEADERS.match(currentFieldName)) {
                    builder.putHeaders(parseFieldTemplates(currentFieldName, parser));
                } else if (Field.PARAMS.match(currentFieldName)) {
                    builder.putParams(parseFieldTemplates(currentFieldName, parser));
                } else if (Field.BODY.match(currentFieldName)) {
                    builder.body(parseFieldTemplate(currentFieldName, parser));
                } else if (Field.CONNECTION_TIMEOUT.match(currentFieldName)) {
                    try {
                        builder.connectionTimeout(WatcherDateTimeUtils.parseTimeValue(parser, null));
                    } catch (WatcherDateTimeUtils.ParseException pe) {
                        throw new ParseException("could not parse http request template. invalid time value for [{}] field", pe, currentFieldName);
                    }
                } else if (Field.READ_TIMEOUT.match(currentFieldName)) {
                    try {
                        builder.readTimeout(WatcherDateTimeUtils.parseTimeValue(parser, null));
                    } catch (WatcherDateTimeUtils.ParseException pe) {
                        throw new ParseException("could not parse http request template. invalid time value for [{}] field", pe, currentFieldName);
                    }
                } else if (token == XContentParser.Token.START_OBJECT) {
                    if (Field.AUTH.match(currentFieldName)) {
                        builder.auth(httpAuthRegistry.parse(parser));
                    }  else {
                        throw new ParseException("could not parse http request template. unexpected object field [{}]", currentFieldName);
                    }
                } else if (token == XContentParser.Token.VALUE_STRING) {
                    if (Field.SCHEME.match(currentFieldName)) {
                        builder.scheme(Scheme.parse(parser.text()));
                    } else if (Field.METHOD.match(currentFieldName)) {
                        builder.method(HttpMethod.parse(parser.text()));
                    } else if (Field.HOST.match(currentFieldName)) {
                        builder.host = parser.text();
                    } else {
                        throw new ParseException("could not parse http request template. unexpected string field [{}]", currentFieldName);
                    }
                } else if (token == XContentParser.Token.VALUE_NUMBER) {
                    if (Field.PORT.match(currentFieldName)) {
                        builder.port = parser.intValue();
                    } else {
                        throw new ParseException("could not parse http request template. unexpected numeric field [{}]", currentFieldName);
                    }
                } else {
                    throw new ParseException("could not parse http request template. unexpected token [{}] for field [{}]", token, currentFieldName);
                }
            }

            if (builder.host == null) {
                throw new ParseException("could not parse http request template. missing required [{}] string field", Field.HOST.getPreferredName());
            }
            if (builder.port <= 0) {
                throw new ParseException("could not parse http request template. missing required [{}] numeric field", Field.PORT.getPreferredName());
            }

            return builder.build();
        }

        private static Template parseFieldTemplate(String field, XContentParser parser) throws IOException {
            try {
                return Template.parse(parser);
            } catch (ParseException pe) {
                throw new ParseException("could not parse http request template. could not parse value for [{}] field", pe, field);
            }
        }

        private static Map<String, Template> parseFieldTemplates(String field, XContentParser parser) throws IOException {
            Map<String, Template> templates = new HashMap<>();

            String currentFieldName = null;
            XContentParser.Token token;
            while ((token = parser.nextToken()) != XContentParser.Token.END_OBJECT) {
                if (token == XContentParser.Token.FIELD_NAME) {
                    currentFieldName = parser.currentName();
                } else {
                    templates.put(currentFieldName, parseFieldTemplate(field, parser));
                }
            }
            return templates;
        }

    }

    public static class ParseException extends WatcherException {

        public ParseException(String msg, Object... args) {
            super(msg, args);
        }

        public ParseException(String msg, Throwable cause, Object... args) {
            super(msg, cause, args);
        }
    }

    public static class Builder {

        private String host;
        private int port;
        private Scheme scheme;
        private HttpMethod method;
        private Template path;
        private final ImmutableMap.Builder<String, Template> params = ImmutableMap.builder();
        private final ImmutableMap.Builder<String, Template> headers = ImmutableMap.builder();
        private HttpAuth auth;
        private Template body;
        private TimeValue connectionTimeout;
        private TimeValue readTimeout;

        private Builder() {
        }

        private Builder(String host, int port) {
            this.host = host;
            this.port = port;
        }

        public Builder scheme(Scheme scheme) {
            this.scheme = scheme;
            return this;
        }

        public Builder method(HttpMethod method) {
            this.method = method;
            return this;
        }

        public Builder path(String path) {
            return path(Template.inline(path));
        }

        public Builder path(Template.Builder path) {
            return path(path.build());
        }

        public Builder path(Template path) {
            this.path = path;
            return this;
        }

        public Builder putParams(Map<String, Template> params) {
            this.params.putAll(params);
            return this;
        }

        public Builder putParam(String key, Template.Builder value) {
            return putParam(key, value.build());
        }

        public Builder putParam(String key, Template value) {
            this.params.put(key, value);
            return this;
        }

        public Builder putHeaders(Map<String, Template> headers) {
            this.headers.putAll(headers);
            return this;
        }

        public Builder putHeader(String key, Template.Builder value) {
            return putHeader(key, value.build());
        }

        public Builder putHeader(String key, Template value) {
            this.headers.put(key, value);
            return this;
        }

        public Builder auth(HttpAuth auth) {
            this.auth = auth;
            return this;
        }

        public Builder body(String body) {
            return body(Template.inline(body));
        }

        public Builder body(Template.Builder body) {
            return body(body.build());
        }

        public Builder body(Template body) {
            this.body = body;
            return this;
        }

        public Builder body(ToXContent content) {
            try {
                return body(jsonBuilder().value(content));
            } catch (IOException ioe) {
                throw new WatcherException("could not set http input body to given xcontent", ioe);
            }
        }

        public Builder body(XContentBuilder content) {
            return body(Template.inline(content));
        }

        public Builder connectionTimeout(TimeValue timeout) {
            this.connectionTimeout = timeout;
            return this;
        }

        public Builder readTimeout(TimeValue timeout) {
            this.readTimeout = timeout;
            return this;
        }

        public HttpRequestTemplate build() {
            return new HttpRequestTemplate(host, port, scheme, method, path, params.build(), headers.build(), auth, body, connectionTimeout, readTimeout);
        }
    }

}<|MERGE_RESOLUTION|>--- conflicted
+++ resolved
@@ -7,17 +7,9 @@
 
 import com.google.common.collect.ImmutableMap;
 import org.elasticsearch.common.Nullable;
-<<<<<<< HEAD
-import org.elasticsearch.common.ParseField;
 import org.elasticsearch.common.collect.MapBuilder;
 import org.elasticsearch.common.inject.Inject;
-=======
-import org.elasticsearch.common.collect.ImmutableMap;
-import org.elasticsearch.common.collect.MapBuilder;
-import org.elasticsearch.common.inject.Inject;
-import org.elasticsearch.common.netty.handler.codec.http.HttpHeaders;
 import org.elasticsearch.common.unit.TimeValue;
->>>>>>> e29df8dd
 import org.elasticsearch.common.xcontent.ToXContent;
 import org.elasticsearch.common.xcontent.XContentBuilder;
 import org.elasticsearch.common.xcontent.XContentParser;
@@ -262,13 +254,13 @@
                     builder.body(parseFieldTemplate(currentFieldName, parser));
                 } else if (Field.CONNECTION_TIMEOUT.match(currentFieldName)) {
                     try {
-                        builder.connectionTimeout(WatcherDateTimeUtils.parseTimeValue(parser, null));
+                        builder.connectionTimeout(WatcherDateTimeUtils.parseTimeValue(parser, null, Field.CONNECTION_TIMEOUT.toString()));
                     } catch (WatcherDateTimeUtils.ParseException pe) {
                         throw new ParseException("could not parse http request template. invalid time value for [{}] field", pe, currentFieldName);
                     }
                 } else if (Field.READ_TIMEOUT.match(currentFieldName)) {
                     try {
-                        builder.readTimeout(WatcherDateTimeUtils.parseTimeValue(parser, null));
+                        builder.readTimeout(WatcherDateTimeUtils.parseTimeValue(parser, null, Field.READ_TIMEOUT.toString()));
                     } catch (WatcherDateTimeUtils.ParseException pe) {
                         throw new ParseException("could not parse http request template. invalid time value for [{}] field", pe, currentFieldName);
                     }
